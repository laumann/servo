--- conflicted
+++ resolved
@@ -63,16 +63,11 @@
 
 [dependencies.session_types]
 git = "https://github.com/Munksgaard/session-types.git"
-branch = "for-servo"
 
 [dependencies]
 encoding = "0.2"
 url = "0.2.16"
 bitflags = "*"
 rustc-serialize = "0.3"
-<<<<<<< HEAD
 libc = "*"
-=======
-libc = "*"
-cssparser = "0.3.1"
->>>>>>> b3b9deaf
+cssparser = "0.3.1"