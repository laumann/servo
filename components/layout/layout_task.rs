--- conflicted
+++ resolved
@@ -197,12 +197,7 @@
               constellation_chan: ConstellationChan,
               failure_msg: Failure,
               script_chan: ScriptControlChan,
-<<<<<<< HEAD
               paint_chan: Chan<(), Rec<LayoutToPaint>>,
-              resource_task: ResourceTask,
-=======
-              paint_chan: PaintChan,
->>>>>>> b3b9deaf
               image_cache_task: ImageCacheTask,
               font_cache_task: FontCacheTask,
               time_profiler_chan: time::ProfilerChan,
@@ -272,12 +267,7 @@
            pipeline_port: Receiver<LayoutControlMsg>,
            constellation_chan: ConstellationChan,
            script_chan: ScriptControlChan,
-<<<<<<< HEAD
            paint_chan: Chan<(), Rec<LayoutToPaint>>,
-           resource_task: ResourceTask,
-=======
-           paint_chan: PaintChan,
->>>>>>> b3b9deaf
            image_cache_task: ImageCacheTask,
            font_cache_task: FontCacheTask,
            time_profiler_chan: time::ProfilerChan,
@@ -415,13 +405,8 @@
                     LayoutControlMsg::TickAnimations => {
                         self.handle_request_helper(Msg::TickAnimations, possibly_locked_rw_data)
                     }
-<<<<<<< HEAD
-                    LayoutControlMsg::ExitNowMsg(exit_type) => {
+                    LayoutControlMsg::ExitNow(exit_type) => {
                         self.handle_request_helper(Msg::ExitNow,
-=======
-                    LayoutControlMsg::ExitNow(exit_type) => {
-                        self.handle_request_helper(Msg::ExitNow(exit_type),
->>>>>>> b3b9deaf
                                                    possibly_locked_rw_data)
                     }
                 }
@@ -529,15 +514,9 @@
                 self.prepare_to_exit(response_chan, possibly_locked_rw_data);
                 return false
             },
-<<<<<<< HEAD
             Msg::ExitNow => {
-                debug!("layout: ExitNowMsg received");
+                debug!("layout: ExitNow received");
                 self.exit_now(possibly_locked_rw_data);
-=======
-            Msg::ExitNow(exit_type) => {
-                debug!("layout: ExitNow received");
-                self.exit_now(possibly_locked_rw_data, exit_type);
->>>>>>> b3b9deaf
                 return false
             }
         }
@@ -847,12 +826,8 @@
 
                 debug!("Layout done!");
 
-<<<<<<< HEAD
-            *self.paint_chan.borrow_mut() = Some(self.paint_chan().sel1().send(stacking_context).zero());
-=======
-                self.paint_chan.send(PaintMsg::PaintInit(stacking_context));
-            }
->>>>>>> b3b9deaf
+                *self.paint_chan.borrow_mut() = Some(self.paint_chan().sel1().send(stacking_context).zero());
+            }
         });
     }
 
